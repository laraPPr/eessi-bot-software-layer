--- conflicted
+++ resolved
@@ -47,12 +47,8 @@
 def get_issue_comments_raise_exception():
     with patch('github.PullRequest.PullRequest') as mock_pr:
         instance = mock_pr.return_value
-<<<<<<< HEAD
-        instance.get_issue_comments.side_effect = Exception()
-=======
         instance.get_issue_comments.side_effect = GetIssueCommentException()
         instance.get_issue_comments.return_value = ()
->>>>>>> 78019f53
         yield instance
 
 
