--- conflicted
+++ resolved
@@ -365,19 +365,14 @@
     # - 'git checkout' base branch of pull request
     # - 'curl' diff for pull request
     # - 'git apply' diff file
-<<<<<<< HEAD
+
     git_clone_cmd = ' '.join(['git clone', f'git@github.com:{repo_name}.git', arch_job_dir])
-    clone_output, clone_error, clone_exit_code = run_cmd(git_clone_cmd, "Clone repo", arch_job_dir)
-=======
-    git_clone_cmd = ' '.join(['git clone', f'https://github.com/{repo_name}', arch_job_dir])
-    log(f'cloning with command {git_clone_cmd}')
     clone_output, clone_error, clone_exit_code = run_cmd(
         git_clone_cmd, "Clone repo", arch_job_dir, raise_on_error=False
         )
     if clone_exit_code != 0:
-        error_stage = ERROR_GIT_CLONE
-        return clone_output, clone_error, clone_exit_code, error_stage
->>>>>>> 9d924c5f
+        errror_stage = ERROR_GIT_CLONE
+        return clone_outputn clone_error, clone_exit_code, error_stage
 
     git_checkout_cmd = ' '.join([
         'git checkout',
@@ -391,11 +386,7 @@
         error_stage = ERROR_GIT_CHECKOUT
         return checkout_output, checkout_err, checkout_exit_code, error_stage
 
-<<<<<<< HEAD
     curl_cmd = f'curl -H "Accept: application/vnd.github.diff" -H "Authorization: Bearer {token}"   -H "X-GitHub-Api-Version: 2022-11-28" -L https://api.github.com/repos/{repo_name}/pulls/{pr.number} > {pr.number}.diff'
-    curl_output, curl_error, curl_exit_code = run_cmd(curl_cmd, "Obtain patch", arch_job_dir)
-=======
-    curl_cmd = f'curl -L https://github.com/{repo_name}/pull/{pr.number}.diff > {pr.number}.diff'
     log(f'curl with command {curl_cmd}')
     curl_output, curl_error, curl_exit_code = run_cmd(
         curl_cmd, "Obtain patch", arch_job_dir, raise_on_error=False
@@ -403,7 +394,6 @@
     if curl_exit_code != 0:
         error_stage = ERROR_CURL
         return curl_output, curl_error, curl_exit_code, error_stage
->>>>>>> 9d924c5f
 
     git_apply_cmd = f'git apply {pr.number}.diff'
     log(f'git apply with command {git_apply_cmd}')
@@ -558,15 +548,11 @@
             log(f"{fn}(): job_dir '{job_dir}'")
 
             # TODO optimisation? download once, copy and cleanup initial copy?
-<<<<<<< HEAD
-            download_pr(base_repo_name, base_branch_name, pr, job_dir, token)
-
-=======
             download_pr_output, download_pr_error, download_pr_exit_code, error_stage = download_pr(
-                base_repo_name, base_branch_name, pr, job_dir
-                )
+                base_repo_name, base_branch_name, pr, job_dir, token
+            )
             comment_download_pr(base_repo_name, pr, download_pr_exit_code, download_pr_error, error_stage)
->>>>>>> 9d924c5f
+            
             # prepare job configuration file 'job.cfg' in directory <job_dir>/cfg
             cpu_target = '/'.join(arch.split('/')[1:])
             os_type = arch.split('/')[0]
