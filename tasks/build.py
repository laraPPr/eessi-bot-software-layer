import json
import os
import subprocess
import time
import glob
import re

import pandas as pd

from io import StringIO
from connections import github
from tools import config
from pyghee.utils import log
from datetime import datetime


<<<<<<< HEAD
def process_job_result(pr, event_info, jobid, pr_dir):
    # structure of directory tree
    #   jobs_base_dir/YYYY.MM/pr_<id>/event_<id>/run_<id>/target_<cpuarch>
    #   jobs_base_dir/YYYY.MM/pr_<id>/<jobid> - being a link to the job dir
    #   jobs_base_dir/YYYY.MM/pr_<id>/<jobid>/slurm-<jobid>.out
    gh = github.get_instance()
    # seems we have to use `base` here (instead of `head`)
    repo_name = pr.base.repo.full_name
    log("process_job_result: repo_name %s" % repo_name)
    repo = gh.get_repo(repo_name)
    log("process_job_result: pr.number %s" % pr.number)
    pull_request = repo.get_pull(pr.number)

    job_dir = os.path.join(pr_dir,jobid)
    sym_dst = os.readlink(job_dir)
    slurm_out = os.path.join(sym_dst,'slurm-%s.out' % (jobid))

    # determine all tarballs that are stored in the job directory (only expecting 1)
    tarball_pattern = 'eessi-*software-*.tar.gz'
    eessi_tarballs = glob.glob(os.path.join(sym_dst,tarball_pattern))

    # set some initial values
    no_missing_modules = False
    targz_created = False

    # check slurm out for the below strings
    #     ^No missing modules!$ --> software successfully installed
    #     ^eessi-2021.12-software-linux-x86_64-intel-haswell-1654294643.tar.gz created!$ --> tarball successfully created
    if os.path.exists(slurm_out):
        re_missing_modules = re.compile('^No missing modules!$')
        re_targz_created = re.compile('^/eessi_bot_job/eessi-.*-software-.*.tar.gz created!$')
        outfile = open(slurm_out, "r")
        for line in outfile:
            if re_missing_modules.match(line):
                # no missing modules
                no_missing_modules = True
            if re_targz_created.match(line):
                # tarball created
                targz_created = True

    if no_missing_modules and targz_created and len(eessi_tarballs) == 1:
        # We've got one tarball and slurm out messages are ok
        # Prepare a message with information such as (installation status, tarball name, tarball size)
        comment = 'SUCCESS The build job (directory %s -> %s) went fine:\n' % (job_dir,sym_dst)
        comment += ' - No missing modules!\n'
        comment += ' - Tarball with size %.3f GiB available at %s.\n' % (os.path.getsize(eessi_tarballs[0])/2**30,eessi_tarballs[0])
        comment += '\nAwaiting approval to ingest this into the repository.\n'
        # report back to PR (just the comment + maybe add a label? (require manual check))
        pull_request.create_issue_comment(comment)
    else:
        # something is not allright:
        #  - no slurm out or
        #  - did not find the messages we expect or
        #  - no tarball or
        #  - more than one tarball
        # prepare a message with details about the above conditions and update PR with a comment
        comment = 'FAILURE The build job (directory %s -> %s) encountered some issues:\n' % (job_dir,sym_dst)
        if not os.path.exists(slurm_out):
            # no slurm out ... something went wrong with the job
            comment += ' - Did not find slurm output file (%s).\n' % (slurm_out)
        if not no_missing_modules:
            # Found slurm out, but doesn't contain message 'No missing modules!'
            comment += ' - Slurm output file (%s) does not contain pattern: %s.\n' % (slurm_out,re_missing_modules.pattern)
        if not targz_created:
            # Found slurm out, but doesn't contain message 'eessi-.*-software-.*.tar.gz created!'
            comment += ' - Slurm output file (%s) does not contain pattern: %s.\n' % (slurm_out,re_targz_created.pattern)
        if len(eessi_tarballs) == 0:
            # no luck, job just seemed to have failed ...
            comment += ' - No tarball found in %s. (search pattern %s)\n' % (sym_dst,tarball_pattern)
        if len(eessi_tarballs) > 1:
            # something's fishy, we only expected a single tar.gz file
            comment += ' - Found %d tarballs in %s - only 1 expected.\n' % (len(eessi_tarballs),sym_dst)
        comment += '\nIf a tarball has been created, it might still be ok to approve the pull request (e.g., after receiving additional information from the build host).'
        # report back to PR (just the comment + maybe add a label? (require manual check))
        pull_request.create_issue_comment(comment)
=======
def mkdir(path):
    if not os.path.exists(path):
        os.makedirs(path)
>>>>>>> 7bc4517f


def build_easystack_from_pr(pr, event_info):
    # retrieving some settings from 'app.cfg' in bot directory
    # [buildenv]
    buildenv = config.get_section('buildenv')
    jobs_base_dir = buildenv.get('jobs_base_dir')
    log("jobs_base_dir '%s'" % jobs_base_dir)
    local_tmp = buildenv.get('local_tmp')
    log("local_tmp '%s'" % local_tmp)
    build_job_script = buildenv.get('build_job_script')
    log("build_job_script '%s'" % build_job_script)
    submit_command = buildenv.get('submit_command')
    log("submit_command '%s'" % submit_command)

    # [architecturetargets]
    arch_target_map = json.loads(config.get_section('architecturetargets').get('arch_target_map'))
    log("arch target map '%s'" % json.dumps(arch_target_map))

    # create directory structure according to alternative described in
    #   https://github.com/EESSI/eessi-bot-software-layer/issues/7
    #   jobs_base_dir/YYYY.MM/pr<id>/event_<id>/run_<id>/target_<cpuarch>
    ym = datetime.today().strftime('%Y.%m')
    pr_id = 'pr_%s' % pr.number
    event_id = 'event_%s' % event_info['id']
    event_dir = os.path.join(jobs_base_dir, ym, pr_id, event_id)
    mkdir(event_dir)

    run = 0
    while os.path.exists(os.path.join(event_dir, 'run_%03d' % run)):
        run += 1
    run_dir = os.path.join(event_dir, 'run_%03d' % run)
    mkdir(run_dir)

    gh = github.get_instance()
<<<<<<< HEAD
    # adopting approach outlined in https://github.com/EESSI/eessi-bot-software-layer/issues/17
    # need to use `base` instead of `head` ... don't need to know the branch name
    repo_name = pr.base.repo.full_name
    log("build_easystack_from_pr: pr.base.repo.full_name '%s'" % pr.base.repo.full_name)
=======
    repo_name = pr.head.repo.full_name
    log("pr.head.repo.full_name '%s'" % pr.head.repo.full_name)
    branch_name = pr.head.ref
    log("pr.head.ref '%s'" % pr.head.ref)
>>>>>>> 7bc4517f

    jobs = []
    for arch_target,slurm_opt in arch_target_map.items():
        arch_job_dir = os.path.join(run_dir, arch_target.replace('/', '_'))
        mkdir(arch_job_dir)
        log("arch_job_dir '%s'" % arch_job_dir)

        # download pull request to arch_job_dir
        #  - PyGitHub doesn't seem capable of doing that (easily);
<<<<<<< HEAD
        #  - for now, keep it simple and just execute the commands (anywhere) (note 'git clone' requires that destination is an empty directory)
        #      git clone https://github.com/REPO_NAME arch_job_dir
        #      curl -L https://github.com/REPO_NAME/pull/PR_NUMBER.patch > arch_job_dir/PR_NUMBER.patch
        #    (execute the next one in arch_job_dir
        #      git am PR_NUMBER.patch
        #  - REPO_NAME is repo_name
        #  - PR_NUMBER is pr.number
        cmd = 'git clone https://github.com/%s %s' % (repo_name,arch_job_dir)
        log("Clone repo by running '%s' in directory '%s'" % (cmd,arch_job_dir))
        cloned_repo = subprocess.run(cmd,
                                     cwd=arch_job_dir,
                                     shell=True,
                                     stdout=subprocess.PIPE,
                                     stderr=subprocess.PIPE)
=======
        #  - for now, keep it simple and just use 'git clone ...'
        #    eg, use 'git clone https://github.com/<repo_name> --branch <branch_name> --single-branch <arch_job_dir>'
        git_clone_cmd = ' '.join([
            'git clone',
            'https://github.com/' + repo_name,
            '--branch ' + branch_name,
            '--single-branch ' + arch_job_dir,
        ])
        log("Clone repo with '%s'" % git_clone_cmd)
        cloned_repo = subprocess.run(git_clone_cmd, shell=True, stdout=subprocess.PIPE, stderr=subprocess.PIPE)
>>>>>>> 7bc4517f
        log("Cloned repo!\nStdout %s\nStderr: %s" % (cloned_repo.stdout,cloned_repo.stderr))

        cmd = 'curl -L https://github.com/%s/pull/%s.patch > %s.patch' % (repo_name,pr.number,pr.number)
        log("Obtain patch by running '%s' in directory '%s'" % (cmd,arch_job_dir))
        got_patch = subprocess.run(cmd,
                                   cwd=arch_job_dir,
                                   shell=True,
                                   stdout=subprocess.PIPE,
                                   stderr=subprocess.PIPE)
        log("Got patch!\nStdout %s\nStderr: %s" % (got_patch.stdout,got_patch.stderr))

        cmd = 'git am %s.patch' % pr.number
        log("Apply patch by running '%s' in directory '%s'" % (cmd,arch_job_dir))
        patched = subprocess.run(cmd,
                                 cwd=arch_job_dir,
                                 shell=True,
                                 stdout=subprocess.PIPE,
                                 stderr=subprocess.PIPE)
        log("Applied patch!\nStdout %s\nStderr: %s" % (patched.stdout,patched.stderr))

        # enlist jobs to proceed
        jobs.append([arch_job_dir,arch_target,slurm_opt])


    log("  %d jobs to proceed after applying white list" % len(jobs))
    if len(jobs) > 0:
        log(json.dumps(jobs, indent=4))

    # Run jobs with the build job submission script
    submitted_jobs = []
    for job in jobs:
<<<<<<< HEAD
        log("Submit job with '%s %s %s %s' from directory '%s'" % (submit_command, job[2], build_job_script, local_tmp, job[0]))
        # TODO make local_tmp specific to job? to isolate jobs if multiple ones can run on a single node
        command_line = submit_command + ' ' + job[2] + ' ' + build_job_script + ' ' + local_tmp;
        submitted = subprocess.run(command_line, shell=True, cwd=job[0], stdout=subprocess.PIPE, stderr=subprocess.PIPE)
        # parse job id & add it to array of submitted jobs PLUS create a symlink from main pr_<ID> dir to job dir (job[0])
        job_id = submitted.stdout.split()[3].decode("UTF-8")
        submitted_jobs.append(job_id)
        log("jobs_base_dir: %s, ym: %s, pr_id: %s, job_id: %s" % (jobs_base_dir,ym,pr_id,job_id))
        os.symlink(job[0], os.path.join(jobs_base_dir, ym, pr_id, job_id))
        log("Submit command executed!\nStdout: %s\nStderr: %s" % (submitted.stdout, submitted.stderr))

    # check status for submitted_jobs every N seconds
    poll_interval = int(config.get_section('buildenv').get('poll_interval') or 0)
    if poll_interval <= 0:
        poll_interval = 60
    poll_command = config.get_section('buildenv').get('poll_command')
    jobs_to_be_checked = submitted_jobs.copy()
    while len(jobs_to_be_checked) > 0:
        # initial pause/sleep
        time.sleep(poll_interval)
        # check status of all jobs_to_be_checked
        #   - handle finished jobs
        #   - update jobs_to_be_checked if any job finished
        job_list_str = ','.join(jobs_to_be_checked)
        squeue_cmd = '%s --long --jobs=%s' % (poll_command,job_list_str)
        log("run squeue command: %s" % (squeue_cmd))
        squeue = subprocess.run(squeue_cmd, shell=True, stdout=subprocess.PIPE, stderr=subprocess.PIPE)
        # cases
        # (1) no job returned -> all finished -> check result for each, update jobs_to_be_checked
        # (2) some/not all jobs returned -> may check status (to detect potential issues), check result for jobs not returned & update jobs_to_be_checked for them
        # (3) all jobs returned -> may check status (to detect potential issues)
        log("squeue output: +++%s+++" % squeue.stdout)
        # TODO sanity check if any output from command
        job_table = pd.read_csv(StringIO(squeue.stdout.decode("UTF-8")),delim_whitespace=True,skiprows=1)
        if len(job_table) == 0:
            # case (1)
            log("All jobs seem finished.")
            for cj in jobs_to_be_checked:
                log("Processing result of job '%s'." % (cj))
                process_job_result(pr, event_info, cj, os.path.join(jobs_base_dir, ym, pr_id))
            jobs_to_be_checked = []
        elif len(job_table) < len(jobs_to_be_checked):
            # case (2)
            #   set A: finished jobs -> check job result, remove from jobs_to_be_checked
            #   set B: not yet finished jobs -> may check status (to detect potential issues)
            # set A
            jtbc_df = pd.DataFrame(jobs_to_be_checked, columns = ["JOBID"], dtype = int)
            # set A: finished
            finished = jtbc_df[~jtbc_df["JOBID"].isin(job_table["JOBID"])]
            log("Some jobs seem finished: '%s'" % (','.join(finished["JOBID"]).tolist()))
            for fj in finished["JOBID"].tolist():
                log("Processing result of job '%s'." % (fj))
                process_job_result(pr, event_info, fj, os.path.join(jobs_base_dir, ym, pr_id))
                jobs_to_be_checked.remove(fj)
            # set B: not yet finished
            not_finished = jtbc_df[jtbc_df["JOBID"].isin(job_table["JOBID"])]
        else:
            # case (3)
            #   not yet finished jobs -> may check status (to detect potential issues)
            log("No job finished yet.")
=======
        cmd = submit_command + ' ' + job[2] + ' ' + build_job_script + ' ' + local_tmp;
        log("Submit job with '%s' from directory '%s'" % (cmd, job[0]))
        submitted_job = subprocess.run(cmd, shell=True, cwd=job[0], stdout=subprocess.PIPE, stderr=subprocess.PIPE)
        log("Submit command executed!\nStdout: %s\nStderr: %s" % (submitted_job.stdout, submitted_job.stderr))
>>>>>>> 7bc4517f
<|MERGE_RESOLUTION|>--- conflicted
+++ resolved
@@ -14,7 +14,6 @@
 from datetime import datetime
 
 
-<<<<<<< HEAD
 def process_job_result(pr, event_info, jobid, pr_dir):
     # structure of directory tree
     #   jobs_base_dir/YYYY.MM/pr_<id>/event_<id>/run_<id>/target_<cpuarch>
@@ -90,11 +89,11 @@
         comment += '\nIf a tarball has been created, it might still be ok to approve the pull request (e.g., after receiving additional information from the build host).'
         # report back to PR (just the comment + maybe add a label? (require manual check))
         pull_request.create_issue_comment(comment)
-=======
+
+
 def mkdir(path):
     if not os.path.exists(path):
         os.makedirs(path)
->>>>>>> 7bc4517f
 
 
 def build_easystack_from_pr(pr, event_info):
@@ -130,17 +129,10 @@
     mkdir(run_dir)
 
     gh = github.get_instance()
-<<<<<<< HEAD
     # adopting approach outlined in https://github.com/EESSI/eessi-bot-software-layer/issues/17
     # need to use `base` instead of `head` ... don't need to know the branch name
     repo_name = pr.base.repo.full_name
     log("build_easystack_from_pr: pr.base.repo.full_name '%s'" % pr.base.repo.full_name)
-=======
-    repo_name = pr.head.repo.full_name
-    log("pr.head.repo.full_name '%s'" % pr.head.repo.full_name)
-    branch_name = pr.head.ref
-    log("pr.head.ref '%s'" % pr.head.ref)
->>>>>>> 7bc4517f
 
     jobs = []
     for arch_target,slurm_opt in arch_target_map.items():
@@ -150,33 +142,24 @@
 
         # download pull request to arch_job_dir
         #  - PyGitHub doesn't seem capable of doing that (easily);
-<<<<<<< HEAD
         #  - for now, keep it simple and just execute the commands (anywhere) (note 'git clone' requires that destination is an empty directory)
         #      git clone https://github.com/REPO_NAME arch_job_dir
         #      curl -L https://github.com/REPO_NAME/pull/PR_NUMBER.patch > arch_job_dir/PR_NUMBER.patch
-        #    (execute the next one in arch_job_dir
+        #    (execute the next one in arch_job_dir)
         #      git am PR_NUMBER.patch
         #  - REPO_NAME is repo_name
         #  - PR_NUMBER is pr.number
-        cmd = 'git clone https://github.com/%s %s' % (repo_name,arch_job_dir)
-        log("Clone repo by running '%s' in directory '%s'" % (cmd,arch_job_dir))
-        cloned_repo = subprocess.run(cmd,
+        git_clone_cmd = ' '.join([
+            'git clone',
+            'https://github.com/' + repo_name,
+            ' ' + arch_job_dir,
+        ])
+        log("Clone repo by running '%s' in directory '%s'" % (git_clone_cmd,arch_job_dir))
+        cloned_repo = subprocess.run(git_clone_cmd,
                                      cwd=arch_job_dir,
                                      shell=True,
                                      stdout=subprocess.PIPE,
                                      stderr=subprocess.PIPE)
-=======
-        #  - for now, keep it simple and just use 'git clone ...'
-        #    eg, use 'git clone https://github.com/<repo_name> --branch <branch_name> --single-branch <arch_job_dir>'
-        git_clone_cmd = ' '.join([
-            'git clone',
-            'https://github.com/' + repo_name,
-            '--branch ' + branch_name,
-            '--single-branch ' + arch_job_dir,
-        ])
-        log("Clone repo with '%s'" % git_clone_cmd)
-        cloned_repo = subprocess.run(git_clone_cmd, shell=True, stdout=subprocess.PIPE, stderr=subprocess.PIPE)
->>>>>>> 7bc4517f
         log("Cloned repo!\nStdout %s\nStderr: %s" % (cloned_repo.stdout,cloned_repo.stderr))
 
         cmd = 'curl -L https://github.com/%s/pull/%s.patch > %s.patch' % (repo_name,pr.number,pr.number)
@@ -208,7 +191,6 @@
     # Run jobs with the build job submission script
     submitted_jobs = []
     for job in jobs:
-<<<<<<< HEAD
         log("Submit job with '%s %s %s %s' from directory '%s'" % (submit_command, job[2], build_job_script, local_tmp, job[0]))
         # TODO make local_tmp specific to job? to isolate jobs if multiple ones can run on a single node
         command_line = submit_command + ' ' + job[2] + ' ' + build_job_script + ' ' + local_tmp;
@@ -268,10 +250,4 @@
         else:
             # case (3)
             #   not yet finished jobs -> may check status (to detect potential issues)
-            log("No job finished yet.")
-=======
-        cmd = submit_command + ' ' + job[2] + ' ' + build_job_script + ' ' + local_tmp;
-        log("Submit job with '%s' from directory '%s'" % (cmd, job[0]))
-        submitted_job = subprocess.run(cmd, shell=True, cwd=job[0], stdout=subprocess.PIPE, stderr=subprocess.PIPE)
-        log("Submit command executed!\nStdout: %s\nStderr: %s" % (submitted_job.stdout, submitted_job.stderr))
->>>>>>> 7bc4517f
+            log("No job finished yet.")