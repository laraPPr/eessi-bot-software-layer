--- conflicted
+++ resolved
@@ -707,11 +707,7 @@
 
     build_labeler = event_info['raw_request_body']['sender']['login']
     if build_labeler not in build_permission.split():
-<<<<<<< HEAD
         log(f"{fn}(): GH account '{build_labeler}' is not authorized to build")
-        # TODO update PR comments for this bot instance?
-=======
-        log(f"{funcname}(): GH account '{build_labeler}' is not authorized to build")
         no_build_permission_comment = buildenv.get(NO_BUILD_PERMISSION_COMMENT)
         gh = github.get_instance()
         repo_name = event_info["raw_request_body"]["repository"]["full_name"]
@@ -721,7 +717,6 @@
             no_build_permission_comment.format(build_labeler=build_labeler,
                                                build_permission_users=", ".join(build_permission.split()))
         )
->>>>>>> e2c7f8b9
         return False
     else:
         log(f"{fn}(): GH account '{build_labeler}' is authorized to build")
