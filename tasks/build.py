# This file is part of the EESSI build-and-deploy bot,
# see https://github.com/EESSI/eessi-bot-software-layer
#
# The bot helps with requests to add software installations to the
# EESSI software layer, see https://github.com/EESSI/software-layer
#
# author: Kenneth Hoste (@boegel)
# author: Bob Droege (@bedroge)
# author: Hafsa Naeem (@hafsa-naeem)
# author: Thomas Roeblitz (@trz42)
#
# license: GPLv2
#
import configparser
import json
import os
import sys

from collections import namedtuple
from connections import github
from datetime import datetime, timezone
from distutils.dir_util import copy_tree
from io import StringIO
from pyghee.utils import log, error
from tools import config, run_cmd

BUILDENV = "buildenv"
BUILD_JOB_SCRIPT = "build_job_script"
<<<<<<< HEAD
CONTAINER_CACHEDIR = "container_cachedir"
=======
DEFAULT_JOB_TIME_LIMIT = "24:00:00"
>>>>>>> 72122127
CVMFS_CUSTOMIZATIONS = "cvmfs_customizations"
HTTP_PROXY = "http_proxy"
HTTPS_PROXY = "https_proxy"
JOBS_BASE_DIR = "jobs_base_dir"
LOAD_MODULES = "load_modules"
LOCAL_TMP = "local_tmp"
SLURM_PARAMS = "slurm_params"
SUBMIT_COMMAND = "submit_command"
BUILD_PERMISSION = "build_permission"
ARCHITECTURE_TARGETS = "architecturetargets"
REPO_TARGETS = "repo_targets"
REPO_TARGET_MAP = "repo_target_map"
REPOS_CFG_DIR = "repos_cfg_dir"
REPOS_ID = "repo_id"
REPOS_REPO_NAME = "repo_name"
REPOS_REPO_VERSION = "repo_version"
REPOS_CONFIG_BUNDLE = "config_bundle"
REPOS_CONFIG_MAP = "config_map"
REPOS_CONTAINER = "container"

JOB_SITECONFIG = "site_config"
JOB_LOCAL_TMP = "local_tmp"
JOB_HTTP_PROXY = "http_proxy"
JOB_HTTPS_PROXY = "https_proxy"
JOB_LOAD_MODULES = "load_modules"
JOB_REPOSITORY = "repository"
JOB_CONTAINER = "container"
JOB_REPO_ID = "repo_id"
JOB_REPO_NAME = "repo_name"
JOB_REPO_VERSION = "repo_version"
JOB_REPOS_CFG_DIR = "repos_cfg_dir"
JOB_ARCHITECTURE = "architecture"
JOB_SOFTWARE_SUBDIR = "software_subdir"
JOB_OS_TYPE = "os_type"

Job = namedtuple('Job', ('working_dir', 'arch_target', 'repo_id', 'slurm_opts'))

# global repo_cfg
repo_cfg = {}


def get_build_env_cfg():
    """Gets build environment values

    Returns:
         dict(str, dict): dictionary of configuration data
    """
    cfg = config.read_config()
    buildenv = cfg[BUILDENV]

    jobs_base_dir = buildenv.get(JOBS_BASE_DIR)
    log("jobs_base_dir '%s'" % jobs_base_dir)
    config_data = {JOBS_BASE_DIR: jobs_base_dir}
    local_tmp = buildenv.get(LOCAL_TMP)
    log("local_tmp '%s'" % local_tmp)
    config_data[LOCAL_TMP] = local_tmp

    build_job_script = buildenv.get(BUILD_JOB_SCRIPT)
    log("build_job_script '%s'" % build_job_script)
    config_data[BUILD_JOB_SCRIPT] = build_job_script

    submit_command = buildenv.get(SUBMIT_COMMAND)
    log("submit_command '%s'" % submit_command)
    config_data[SUBMIT_COMMAND] = submit_command

    slurm_params = buildenv.get(SLURM_PARAMS)
    # always submit jobs with hold set, so job manager can release them
    slurm_params += ' --hold'
    log("slurm_params '%s'" % slurm_params)
    config_data[SLURM_PARAMS] = slurm_params

    container_cachedir = buildenv.get(CONTAINER_CACHEDIR)
    log("container_cachedir '%s'" % container_cachedir)
    config_data[CONTAINER_CACHEDIR] = container_cachedir

    cvmfs_customizations = {}
    try:
        cvmfs_customizations_str = buildenv.get(CVMFS_CUSTOMIZATIONS)
        log("cvmfs_customizations '%s'" % cvmfs_customizations_str)

        if cvmfs_customizations_str is not None:
            cvmfs_customizations = json.loads(cvmfs_customizations_str)

        log("cvmfs_customizations '%s'" % json.dumps(cvmfs_customizations))
    except json.decoder.JSONDecodeError as e:
        print(e)
        error(f'Value for cvmfs_customizations ({cvmfs_customizations_str}) could not be decoded.')

    config_data[CVMFS_CUSTOMIZATIONS] = cvmfs_customizations

    http_proxy = buildenv.get(HTTP_PROXY, None)
    log("http_proxy '%s'" % http_proxy)
    config_data[HTTP_PROXY] = http_proxy

    https_proxy = buildenv.get(HTTPS_PROXY, None)
    log("https_proxy '%s'" % https_proxy)
    config_data[HTTPS_PROXY] = https_proxy

    load_modules = buildenv.get(LOAD_MODULES, None)
    log("load_modules '%s'" % load_modules)
    config_data[LOAD_MODULES] = load_modules

    return config_data


def get_architecturetargets():
    """get architecturetargets and set arch_target_map

    Returns:
        dict(str, dict): dictionary of arch_target_map which contains entries of the format
                         OS/SUBDIR : ADDITIONAL_SBATCH_PARAMETERS
    """
    cfg = config.read_config()
    architecturetargets = cfg[ARCHITECTURE_TARGETS]

    arch_target_map = json.loads(architecturetargets.get('arch_target_map'))
    log("arch target map '%s'" % json.dumps(arch_target_map))
    return arch_target_map


def get_repo_cfg(cfg):
    """get repository config settings

    Args:
        cfg: config read in with config.read_config()

    Returns:
        dict: dictionary with config entries
    """
    fn = sys._getframe().f_code.co_name

    global repo_cfg
    if len(repo_cfg) > 0:
        return repo_cfg

    repo_cfg_org = cfg[REPO_TARGETS]
    repo_cfg = {}
    repo_cfg[REPOS_CFG_DIR] = repo_cfg_org.get(REPOS_CFG_DIR, None)

    repo_map = {}
    try:
        repo_map_str = repo_cfg_org.get(REPO_TARGET_MAP)
        log(f"{fn}(): repo_map '{repo_map_str}'")

        if repo_map_str is not None:
            repo_map = json.loads(repo_map_str)

        log(f"{fn}(): repo_map '{json.dumps(repo_map)}'")
    except json.decoder.JSONDecodeError as err:
        print(err)
        error(f"{fn}(): Value for repo_map ({repo_map_str}) could not be decoded.")

    repo_cfg[REPO_TARGET_MAP] = repo_map

    if repo_cfg[REPOS_CFG_DIR] is None:
        return repo_cfg

    # add entries for sections from repos.cfg (one dictionary per section)
    repos_cfg_file = os.path.join(repo_cfg[REPOS_CFG_DIR], 'repos.cfg')
    log(f"{fn}(): repos_cfg_file '{repos_cfg_file}'")
    try:
        repos_cfg = configparser.ConfigParser()
        repos_cfg.read(repos_cfg_file)
    except Exception as err:
        error(f"{fn}(): Unable to read repos config file {repos_cfg_file}!\n{err}")

    for repo_id in repos_cfg.sections():
        log(f"{fn}(): process repos.cfg section '{repo_id}'")
        if repo_id in repo_cfg:
            error(f"{fn}(): repo id '{repo_id}' in '{repos_cfg_file}' clashes with bot config")

        # repo_cfg[repo_id] = repos_cfg[repo_id]
        repo_cfg[repo_id] = {}
        for (key, val) in repos_cfg.items(repo_id):
            repo_cfg[repo_id][key] = val
            log(f"{fn}(): add ({key}:{val}) to repo_cfg[{repo_id}]")

        config_map = {}
        try:
            config_map_str = repos_cfg[repo_id].get(REPOS_CONFIG_MAP)
            log(f"{fn}(): config_map '{config_map_str}'")

            if config_map_str is not None:
                config_map = json.loads(config_map_str)

            log(f"{fn}(): config_map '{json.dumps(config_map)}'")
        except Exception as err:
            print(err)
            error(f"{fn}(): Value for config_map ({config_map_str}) could not be decoded.")

        repo_cfg[repo_id][REPOS_CONFIG_MAP] = config_map

    # print full repo_cfg for debugging purposes
    log(f"{fn}(): complete repo_cfg that was just read: {json.dumps(repo_cfg, indent=4)}")

    return repo_cfg


def create_pr_dir(pr, jobs_base_dir, event_info):
    """Create directory for Pull Request

    Args:
        pr (object): pr details
        jobs_base_dir (string): location where the bot prepares directories per job
        event_info (string): event received by event_handler

    Returns:
        tuple of 3 elements containing

        - ym(string): string with datestamp (<year>.<month>)
        - pr_id(int): pr number
        - run_dir(string): path to run_dir
    """
    # create directory structure according to alternative described in
    #   https://github.com/EESSI/eessi-bot-software-layer/issues/7
    #   jobs_base_dir/YYYY.MM/pr<id>/event_<id>/run_<id>/target_<cpuarch>

    ym = datetime.today().strftime('%Y.%m')
    pr_id = 'pr_%s' % pr.number
    event_id = 'event_%s' % event_info['id']
    event_dir = os.path.join(jobs_base_dir, ym, pr_id, event_id)
    os.makedirs(event_dir, exist_ok=True)

    run = 0
    while os.path.exists(os.path.join(event_dir, 'run_%03d' % run)):
        run += 1
    run_dir = os.path.join(event_dir, 'run_%03d' % run)
    os.makedirs(run_dir, exist_ok=True)
    return ym, pr_id, run_dir


def download_pr(repo_name, branch_name, pr, arch_job_dir):
    """Download pull request to arch_job_dir

    Args:
        repo_name (string): pr base repo name
        branch_name (string): pr branch name
        pr (object): pr details
        arch_job_dir (string): location of arch_job_dir
    """
    # download pull request to arch_job_dir
    #  - PyGitHub doesn't seem capable of doing that (easily);
    #  - for now, keep it simple and just execute the commands (anywhere) (note 'git clone' requires that
    #    destination is an empty directory)
    #    * patching method
    #      git clone https://github.com/REPO_NAME arch_job_dir
    #      git checkout BRANCH (is stored as ref for base record in PR)
    #      curl -L https://github.com/REPO_NAME/pull/PR_NUMBER.patch > arch_job_dir/PR_NUMBER.patch
    #    (execute the next one in arch_job_dir)
    #      git am PR_NUMBER.patch
    #
    #  - REPO_NAME is repo_name
    #  - PR_NUMBER is pr.number
    git_clone_cmd = ' '.join(['git clone', f'https://github.com/{repo_name}', arch_job_dir])
    clone_output, clone_error, clone_exit_code = run_cmd(git_clone_cmd, "Clone repo", arch_job_dir)

    git_checkout_cmd = ' '.join([
        'git checkout',
        branch_name,
    ])
    checkout_output, checkout_err, checkout_exit_code = run_cmd(git_checkout_cmd,
                                                                "checkout branch '%s'" % branch_name, arch_job_dir)

    curl_cmd = f'curl -L https://github.com/{repo_name}/pull/{pr.number}.diff > {pr.number}.diff'
    curl_output, curl_error, curl_exit_code = run_cmd(curl_cmd, "Obtain patch", arch_job_dir)

    git_apply_cmd = f'git apply {pr.number}.diff'
    git_apply_output, git_apply_error, git_apply_exit_code = run_cmd(git_apply_cmd, "Apply patch", arch_job_dir)


def apply_cvmfs_customizations(cvmfs_customizations, arch_job_dir):
    """if cvmfs_customizations are defined then applies it

    Args:
        cvmfs_customizations (dictionary): maps a file name to an entry that needs to be appended to that file.
        arch_job_dir ((string): location of arch_job_dir
    """
    if len(cvmfs_customizations) > 0:
        # for each entry/key, append value to file
        for key in cvmfs_customizations.keys():
            basename = os.path.basename(key)
            jobcfgfile = os.path.join(arch_job_dir, basename)
            with open(jobcfgfile, "a") as file_object:
                file_object.write(cvmfs_customizations[key]+'\n')

            # TODO (maybe) create mappings_file to be used by
            #      eessi-bot-build.slurm to init SINGULARITY_BIND;
            #      for now, only existing mappings may be customized


def prepare_jobs(pr, event_dir, build_env_cfg, arch_map, repocfg):
    """prepare job directory with pull request and cfg/job.cfg as well as
       additional config files

    Args:
        pr: github.PullRequest.Pullrequest object
        event_dir: base directory for all jobs created for this event
        build_env_cfg: build env configuration
        arch_map: maps OS/SW_DIR to Slurm parameters
        repocfg: repository config

    Returns:
        jobs: list of the created jobs
    """
    fn = sys._getframe().f_code.co_name

    base_repo_name = pr.base.repo.full_name
    log(f"{fn}(): pr.base.repo.full_name '{base_repo_name}'")

    base_branch_name = pr.base.ref
    log(f"{fn}(): pr.base.repo.ref '{base_branch_name}'")

    jobs = []
    for arch, slurm_opt in arch_map.items():
        # TODO check if arch in repos_map
        arch_dir = arch.replace('/', '_')
        for repo_id in repocfg[REPO_TARGET_MAP][arch]:
            job_dir = os.path.join(event_dir, arch_dir, repo_id)
            os.makedirs(job_dir, exist_ok=True)
            log(f"{fn}(): job_dir '{job_dir}'")

            # TODO optimisation? download once, copy and cleanup initial copy?
            download_pr(base_repo_name, base_branch_name, pr, job_dir)

            # prepare ./cfg/job.cfg
            cpu_target = '/'.join(arch.split('/')[1:])
            os_type = arch.split('/')[0]
            prepare_job_cfg(job_dir, build_env_cfg, repocfg, repo_id, cpu_target, os_type)

            # enlist jobs to proceed
            job = Job(job_dir, arch, repo_id, slurm_opt)
            jobs.append(job)

    log(f"{fn}(): {len(jobs)} jobs to proceed after applying white list")
    if jobs:
        log(json.dumps(jobs, indent=4))

    return jobs


def prepare_job_cfg(job_dir, build_env_cfg, repos_cfg, repo_id, software_subdir, os_type):
    """setup cfg/job.cfg

    Args:
        job_dir (string): directory of job
        build_env_cfg (dictionary): build environment configuration
        repos_cfg (dictionary):  configuration settings for all repositories
        repo_id (string):  identifier of the repository to build for
        software_subdir (string): software subdirectory to build for (CPU arch)
        os_type (string): type of the os (e.g., linux)
    """
    fn = sys._getframe().f_code.co_name

    jobcfg_dir = os.path.join(job_dir, 'cfg')
    os.makedirs(jobcfg_dir, exist_ok=True)
    # create ini file job.cfg with entries:
    # [site_config]
    # local_tmp = LOCAL_TMP_VALUE
    #
    # [repository]
    # repos_cfg_dir = JOB_CFG_DIR
    # repo_id = REPO_ID
    # container = CONTAINER
    # repo_name = REPO_NAME
    # repo_version = REPO_VERSION
    #
    # [architecture]
    # software_subdir = SOFTWARE_SUBDIR
    # os_type = OS_TYPE
    job_cfg = configparser.ConfigParser()
    job_cfg[JOB_SITECONFIG] = {}
    if build_env_cfg[CONTAINER_CACHEDIR]:
        job_cfg[JOB_SITECONFIG][CONTAINER_CACHEDIR] = build_env_cfg[CONTAINER_CACHEDIR]
    if build_env_cfg[LOCAL_TMP]:
        job_cfg[JOB_SITECONFIG][JOB_LOCAL_TMP] = build_env_cfg[LOCAL_TMP]
    if build_env_cfg[HTTP_PROXY]:
        job_cfg[JOB_SITECONFIG][JOB_HTTP_PROXY] = build_env_cfg[HTTP_PROXY]
    if build_env_cfg[HTTPS_PROXY]:
        job_cfg[JOB_SITECONFIG][JOB_HTTPS_PROXY] = build_env_cfg[HTTPS_PROXY]
    if build_env_cfg[LOAD_MODULES]:
        job_cfg[JOB_SITECONFIG][JOB_LOAD_MODULES] = build_env_cfg[LOAD_MODULES]

    job_cfg[JOB_REPOSITORY] = {}
    # directory for repos.cfg
    # note REPOS_CFG_DIR is a global cfg for all repositories, hence it is stored
    # in repos_cfg (not in config for a specific repository, i.e., repo_cfg)
    if repos_cfg[REPOS_CFG_DIR]:
        job_cfg[JOB_REPOSITORY][JOB_REPOS_CFG_DIR] = jobcfg_dir
    # repo id
    job_cfg[JOB_REPOSITORY][JOB_REPO_ID] = repo_id

    # settings for specific repo
    repo_cfg = repos_cfg[repo_id]
    if repo_cfg[REPOS_CONTAINER]:
        job_cfg[JOB_REPOSITORY][JOB_CONTAINER] = repo_cfg[REPOS_CONTAINER]
    if repo_cfg[REPOS_REPO_NAME]:
        job_cfg[JOB_REPOSITORY][JOB_REPO_NAME] = repo_cfg[REPOS_REPO_NAME]
    if repo_cfg[REPOS_REPO_VERSION]:
        job_cfg[JOB_REPOSITORY][JOB_REPO_VERSION] = repo_cfg[REPOS_REPO_VERSION]

    job_cfg[JOB_ARCHITECTURE] = {}
    job_cfg[JOB_ARCHITECTURE][JOB_SOFTWARE_SUBDIR] = software_subdir
    job_cfg[JOB_ARCHITECTURE][JOB_OS_TYPE] = os_type

    config_data = StringIO()
    job_cfg.write(config_data)

    jobcfg_file = os.path.join(jobcfg_dir, 'job.cfg')
    with open(jobcfg_file, "w") as jcf:
        job_cfg.write(jcf)

    log(f"{fn}(): created {jobcfg_file} with '{config_data.getvalue()}'")

    # copy repository config bundle to directory cfg
    # TODO verify that app.cfg defines 'repos_cfg_dir'
    # copy repos_cfg[REPOS_CFG_DIR]/repos.cfg to jobcfg_dir
    # copy repos_cfg[REPOS_CFG_DIR]/*.tgz to jobcfg_dir
    copy_tree(repos_cfg[REPOS_CFG_DIR], jobcfg_dir)


def submit_job(job, submitted_jobs, build_env_cfg, ym, pr_id):
    """Parse job id and submit jobs from directory

    Args:
        job (list): jobs to be submitted
        submitted_jobs (list): jobs submitted
        build_env_cfg (dictionary): build environment data
        ym (string): string with datestamp (<year>.<month>)
        pr_id(int): pr number

    Returns:
        tuple of 2 elements containing
            - job_id(string):  job_id of submitted job
            - symlink(string): symlink from main pr_<ID> dir to job dir (job[0])
    """
<<<<<<< HEAD
=======
    # determine CPU target to use: job.arch_target, but without the linux/ part
    cpu_target = '/'.join(job.arch_target.split('/')[1:])

    # Add a default time limit of 24h to the command if nothing else is specified by the user
    all_opts_str = " ".join([build_env_cfg[SLURM_PARAMS], job.slurm_opts])
    all_opts_list = all_opts_str.split(" ")
    if any([(opt.startswith("--time") or opt.startswith("-t")) for opt in all_opts_list]):
        time_limit = ""
    else:
        time_limit = f"--time={DEFAULT_JOB_TIME_LIMIT}"
>>>>>>> 72122127

    command_line = ' '.join([
        build_env_cfg[SUBMIT_COMMAND],
        build_env_cfg[SLURM_PARAMS],
        time_limit,
        job.slurm_opts,
        build_env_cfg[BUILD_JOB_SCRIPT],
    ])

    cmdline_output, cmdline_error, cmdline_exit_code = run_cmd(command_line,
                                                               "submit job for target '%s'" % job.arch_target,
                                                               working_dir=job.working_dir)

    # sbatch output is 'Submitted batch job JOBID'
    #   parse job id & add it to array of submitted jobs PLUS create a symlink from main pr_<ID> dir to job dir (job[0])
    log(f'submit_build_jobs(): sbatch out: {cmdline_output}')
    log(f'submit_build_jobs(): sbatch err: {cmdline_error}')

    job_id = cmdline_output.split()[3]
    submitted_jobs.append(job_id)
    symlink = os.path.join(build_env_cfg[JOBS_BASE_DIR], ym, pr_id, job_id)
    log(f"jobs_base_dir: {build_env_cfg[JOBS_BASE_DIR]}, ym: {ym}, pr_id: {pr_id}, job_id: {job_id}")

    os.symlink(job[0], symlink)
    log("Submit command executed!\nStdout: %s\nStderr: %s" % (cmdline_output, cmdline_error))
    return job_id, symlink


def create_metadata(job, repo_name, pr, job_id):
    """Create metadata file in submission dir

    Args:
        job (list):  jobs to be submitted
        repo_name (string): pr base repository name
        pr (object): data of pr
        job_id (string): job id after parsing
    """
    # create _bot_job<jobid>.metadata file in submission directory
    bot_jobfile = configparser.ConfigParser()
    bot_jobfile['PR'] = {'repo': repo_name, 'pr_number': pr.number}
    bot_jobfile_path = os.path.join(job.working_dir, f'_bot_job{job_id}.metadata')
    with open(bot_jobfile_path, 'w') as bjf:
        bot_jobfile.write(bjf)


def create_pr_comments(job, job_id, app_name, job_comment, pr, repo_name, gh, symlink):
    """create comments for pr

    Args:
        job (list): jobs to be submitted
        job_id (string): job id after parsing
        app_name (string): name of the app
        job_comment (string): comments for jobs status and job release
        pr (object): pr data
        repo_name (string): pr base repo name
        gh (object):github instance
        symlink(string): symlink from main pr_<ID> dir to job dir
    """
    # obtain arch from job.arch_target which has the format OS/ARCH
    arch_name = '-'.join(job.arch_target.split('/')[1:])

    # get current data/time
    dt = datetime.now(timezone.utc)

    # construct initial job comment
    job_comment = (f"New job on instance `{app_name}`"
                   f" for architecture `{arch_name}`"
                   f" for repository `{job.repo_id}`"
                   f" in job dir `{symlink}`\n"
                   f"|date|job status|comment|\n"
                   f"|----------|----------|------------------------|\n"
                   f"|{dt.strftime('%b %d %X %Z %Y')}|submitted|"
                   f"job id `{job_id}` awaits release by job manager|")

    # create comment to pull request
    repo = gh.get_repo(repo_name)
    pull_request = repo.get_pull(pr.number)
    pull_request.create_issue_comment(job_comment)


def submit_build_jobs(pr, event_info):
    """Build from the pr by fetching data for build environment cofinguration, downloading pr,
       running jobs and adding comments

    Args:
        pr (object): _description_
        event_info (string): event received by event_handler
    """
    # retrieving some settings from 'app.cfg' in bot directory
    # [github]

    cfg = config.read_config()
    app_name = cfg['github'].get('app_name')

    # [buildenv]
    build_env_cfg = get_build_env_cfg()

    # [architecturetargets]
    arch_target_map = get_architecturetargets()

    # [directory structure]
    ym, pr_id, run_dir = create_pr_dir(pr, build_env_cfg[JOBS_BASE_DIR], event_info)
    gh = github.get_instance()

    repocfg = get_repo_cfg(cfg)

    # setup job directories (one per elem in product of architecture % repositories)
    jobs = prepare_jobs(pr, run_dir, build_env_cfg, arch_target_map, repocfg)

    # Run jobs with the build job submission script
    submitted_jobs = []
    job_comment = ''
    repo_name = pr.base.repo.full_name
    for job in jobs:
        # TODO make local_tmp specific to job? to isolate jobs if multiple ones can run on a single node
        job_id, symlink = submit_job(job, submitted_jobs, build_env_cfg, ym, pr_id)

        # create _bot_job<jobid>.metadata file in submission directory
        create_metadata(job, repo_name, pr, job_id)
        # report submitted jobs (incl architecture, ...)
        create_pr_comments(job, job_id, app_name, job_comment, pr, repo_name, gh, symlink)


def check_build_permission(pr, event_info):
    """check if the GH account is authorized to trigger build

    Args:
        pr (object): pr details
        event_info (string): event received by event_handler

    """
    funcname = sys._getframe().f_code.co_name

    log(f"{funcname}(): build for PR {pr.number}")

    cfg = config.read_config()

    buildenv = cfg[BUILDENV]

    # verify that the GH account that set label bot:build has the
    # permission to trigger the build
    build_permission = buildenv.get(BUILD_PERMISSION, '')

    log(f"{funcname}(): build permission '{build_permission}'")

    build_labeler = event_info['raw_request_body']['sender']['login']
    if build_labeler not in build_permission.split():
        log(f"{funcname}(): GH account '{build_labeler}' is not authorized to build")
        # TODO update PR comments for this bot instance?
        return False
    else:
        log(f"{funcname}(): GH account '{build_labeler}' is authorized to build")
        return True<|MERGE_RESOLUTION|>--- conflicted
+++ resolved
@@ -26,11 +26,8 @@
 
 BUILDENV = "buildenv"
 BUILD_JOB_SCRIPT = "build_job_script"
-<<<<<<< HEAD
 CONTAINER_CACHEDIR = "container_cachedir"
-=======
 DEFAULT_JOB_TIME_LIMIT = "24:00:00"
->>>>>>> 72122127
 CVMFS_CUSTOMIZATIONS = "cvmfs_customizations"
 HTTP_PROXY = "http_proxy"
 HTTPS_PROXY = "https_proxy"
@@ -466,11 +463,6 @@
             - job_id(string):  job_id of submitted job
             - symlink(string): symlink from main pr_<ID> dir to job dir (job[0])
     """
-<<<<<<< HEAD
-=======
-    # determine CPU target to use: job.arch_target, but without the linux/ part
-    cpu_target = '/'.join(job.arch_target.split('/')[1:])
-
     # Add a default time limit of 24h to the command if nothing else is specified by the user
     all_opts_str = " ".join([build_env_cfg[SLURM_PARAMS], job.slurm_opts])
     all_opts_list = all_opts_str.split(" ")
@@ -478,7 +470,6 @@
         time_limit = ""
     else:
         time_limit = f"--time={DEFAULT_JOB_TIME_LIMIT}"
->>>>>>> 72122127
 
     command_line = ' '.join([
         build_env_cfg[SUBMIT_COMMAND],
