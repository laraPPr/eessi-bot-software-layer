--- conflicted
+++ resolved
@@ -21,9 +21,9 @@
 from retry.api import retry_call
 
 
-<<<<<<< HEAD
 PRComment = namedtuple('PRComment', ('repo_name', 'pr_number', 'pr_comment_id'))
-=======
+
+
 def create_comment(repo_name, pr_number, comment):
     """create a comment on a pr
 
@@ -39,7 +39,6 @@
     repo = gh.get_repo(repo_name)
     pull_request = repo.get_pull(pr_number)
     return pull_request.create_issue_comment(comment)
->>>>>>> 5c6b2d0f
 
 
 @retry(Exception, tries=5, delay=1, backoff=2, max_delay=30)
@@ -105,31 +104,7 @@
 
 def update_pr_comment(event_info, update):
     """
-<<<<<<< HEAD
-    Updates a comment determined from an event.
-
-    Args:
-        event_info (dict): storing all information of an event
-        update (string): the update for the comment associated with the event
-    """
-    request_body = event_info['raw_request_body']
-    comment_new = request_body['comment']['body']
-    repo_name = request_body['repository']['full_name']
-    pr_number = int(request_body['issue']['number'])
-    issue_id = int(request_body['comment']['id'])
-
-    gh = github.get_instance()
-    repo = gh.get_repo(repo_name)
-    pull_request = repo.get_pull(pr_number)
-    issue_comment = pull_request.get_issue_comment(issue_id)
-    issue_comment.edit(comment_new + update)
-
-
-def create_comment(repo_name, pr_number, comment):
-    """create a comment on a pr
-=======
     Updates a comment to a pull request determined from an issue_comment event.
->>>>>>> 5c6b2d0f
 
     Args:
         event_info (dict): storing all information of an event
