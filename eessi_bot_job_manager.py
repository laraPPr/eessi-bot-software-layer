#!/usr/bin/env python3
#
# (Slurm) job manager for the GitHub App for the EESSI project
#
# This tool monitors EESSI build jobs and acts on state changes of
# these jobs. It releases jobs initially held, it processes finished
# jobs and for both reports status changes/results back to the
# corresponding GitHub pull request to a software-layer repo (origin
# or fork).
#
# EESSI build jobs are recognised by
#  - being submitted in JobUserHeld status (sbatch parameter --hold)
#  - job ids listed in a specific directory (ids being symlinks to job
#    directories created by EESSI bot)
#
# This file is part of the EESSI build-and-deploy bot,
# see https://github.com/EESSI/eessi-bot-software-layer
#
# The bot helps with requests to add software installations to the
# EESSI software layer, see https://github.com/EESSI/software-layer
#
# author: Kenneth Hoste (@boegel)
# author: Bob Droege (@bedroge)
# author: Hafsa Naeem (@hafsa-naeem)
# author: Thomas Roeblitz (@trz42)
#
# license: GPLv2
#

import configparser
import glob
import os
import re
import subprocess
import time

from connections import github
from datetime import datetime, timezone
from tools import args, config

from pyghee.utils import log, error


class EESSIBotSoftwareLayerJobManager:
    "main class for (Slurm) job manager of EESSI bot (separate process)"

    def get_current_jobs(self):
        # who am i
        username = os.getlogin()

        squeue_cmd = "%s --long --user=%s" % (self.poll_command, username)
        log(
            "get_current_jobs(): run squeue command: %s" % squeue_cmd,
            self.logfile,
        )

        squeue = subprocess.run(
            squeue_cmd,
            shell=True,
            stdout=subprocess.PIPE,
            stderr=subprocess.PIPE,
        )
        log(
            "get_current_jobs(): squeue output\n%s" % squeue.stdout,
            self.logfile,
        )
        # create dictionary of jobs
        # if any with the following information per job:
        #  jobid, state, nodelist_reason
        # skip first two lines of output ("range(2,...)")
        current_jobs = {}
        lines = str(squeue.stdout, "UTF-8").rstrip().split("\n")
<<<<<<< HEAD
        bad_state_messages = {'F': 'Failure', 'OOM': 'Out of Memory', 'TO': 'Time Out'}
=======
        bad_state_messages = {
            "F": "Failure",
            "OOM": "Out of Memory",
            "TO": "Time Out",
        }
        bad_state_codes = bad_state_messages.keys()

>>>>>>> 6ad7aa87
        # get job info, logging any Slurm issues
        for i in range(2, len(lines)):
            # assume lines 2 to len(lines) contain jobs
            job = lines[i].rstrip().split()
            if len(job) == 9:
                current_jobs[job[0]] = {
                    "jobid": job[0],
                    "state": job[4],
                    "reason": job[8],
                }
                if current_jobs[job[0]]['state'] in bad_state_messages:
                    error("Job {} in state {}: {}".format(job[0], job[4], bad_state_messages[job[4]]))

        return current_jobs

    # known_jobs = job_manager.get_known_jobs()
    def get_known_jobs(self):
        # find all symlinks resembling job ids (digits only) in jobdir
        known_jobs = {}
        if os.path.isdir(self.submitted_jobs_dir):
            regex = re.compile(r"(\d)+")
            for fname in os.listdir(self.submitted_jobs_dir):
                if regex.match(fname):
                    full_path = os.path.join(self.submitted_jobs_dir, fname)
                    if os.path.islink(full_path):
                        known_jobs[fname] = {"jobid": fname}
                    else:
                        log(
                            "get_known_jobs(): entry %s in %s"
                            " is not recognised as a symlink"
                            % (full_path, self.submitted_jobs_dir),
                            self.logfile,
                        )
                else:
                    log(
                        "get_known_jobs(): entry %s in %s "
                        "doesn't match regex" %
                        (fname, self.submitted_jobs_dir),
                        self.logfile,
                    )
        else:
            log(
                "get_known_jobs(): directory '%s' "
                "does not exist -> assuming no jobs known previously"
                % self.submitted_jobs_dir,
                self.logfile,
            )

        return known_jobs

    # new_jobs = job.manager.determine_new_jobs(known_jobs, current_jobs)
    def determine_new_jobs(self, known_jobs, current_jobs):
        # known_jobs is a dictionary: jobid -> {'jobid':jobid}
        # current_jobs is a dictionary: jobid -> {'jobid':jobid,
        #                                         'state':val,'reason':val}
        new_jobs = []
        for ckey in current_jobs:
            if ckey not in known_jobs:
                new_jobs.append(ckey)

        return new_jobs

    # finished_jobs = job.manager.determine_finished_jobs(known_jobs,
    #                                                     current_jobs)
    def determine_finished_jobs(self, known_jobs, current_jobs):
        # known_jobs is a dictionary: jobid -> {'jobid':jobid}
        # current_jobs is a dictionary: jobid -> {'jobid':jobid,
        #                                         'state':val,'reason':val}
        finished_jobs = []
        for kkey in known_jobs:
            if kkey not in current_jobs:
                finished_jobs.append(kkey)

        return finished_jobs

    def read_job_pr_metadata(self, job_metadata_path):
        """
        Check if metadata file exists, read it and return 'PR' section if so, return None if not.
        """
        # check if metadata file exist
        if os.path.isfile(job_metadata_path):
            log("Found metadata file at {job_metadata_path}")
            metadata = configparser.ConfigParser()
            try:
                metadata.read(job_metadata_path)
            except Exception as err:
                error(f"Unable to read job metadata file {job_metadata_path}: {err}")

            # get PR section
            if "PR" in metadata:
                metadata_pr = metadata["PR"]
            else:
                metadata_pr = {}
            return metadata_pr
        else:
            log("No metadata file found at {job_metadata_path}, so not a bot job")
            return None

    # job_manager.process_new_job(current_jobs[nj])
    def process_new_job(self, new_job):
        # create symlink in submitted_jobs_dir (destination is the working
        #   dir of the job derived via scontrol)
        # release job
        # update PR comment with new status (released)

        job_id = new_job["jobid"]

        scontrol_cmd = "%s --oneliner show jobid %s" % (
            self.scontrol_command,
            job_id,
        )
        log(
            "process_new_job(): run scontrol command: %s" % scontrol_cmd,
            self.logfile,
        )

        scontrol = subprocess.run(
            scontrol_cmd,
            shell=True,
            stdout=subprocess.PIPE,
            stderr=subprocess.PIPE,
        )

        # parse output,
        # look for WorkDir=dir
        match = re.search(r".* WorkDir=(\S+) .*",
                          str(scontrol.stdout, "UTF-8"))
        if match:
            log(
                "process_new_job(): work dir of job %s: '%s'"
                % (job_id, match.group(1)),
                self.logfile,
            )

            job_metadata_path = "%s/_bot_job%s.metadata" % (
                match.group(1),
                job_id,
            )

            # check if metadata file exist
            metadata_pr = self.read_job_pr_metadata(job_metadata_path)

            if metadata_pr is None:
                log("No metadata file found at {job_metadata_path} for job {jobid}, so skipping it")
                return

            symlink_source = os.path.join(self.submitted_jobs_dir, job_id)
            log(
                "process_new_job(): create a symlink: %s -> %s"
                % (symlink_source, match.group(1)),
                self.logfile,
            )
            os.symlink(match.group(1), symlink_source)

            release_cmd = "%s release %s" % (
                self.scontrol_command,
                job_id,
            )
            log(
                "process_new_job(): run scontrol command: %s" %
                release_cmd, self.logfile,
            )
            release = subprocess.run(
                release_cmd,
                shell=True,
                stdout=subprocess.PIPE,
                stderr=subprocess.PIPE,
            )
            log(
                "process_new_job(): scontrol out: %s"
                % release.stdout.decode("UTF-8"),
                self.logfile,
            )
            log(
                "process_new_job(): scontrol err: %s"
                % release.stderr.decode("UTF-8"),
                self.logfile,
            )

            # update PR
            # (a) get repo name and PR number
            #     from file _bot_job<JOBID>.metadata
            # (b) find & get comment for this job
            # (c) add a row to the table

            # (a) get repo name and PR number from
            #     file _bot_job<JOBID>.metadata
            #   the file should be written by the event handler
            #           to the working dir of the job

            # get repo name
            repo_name = metadata_pr.get("repo", "")
            # get pr number
            pr_number = metadata_pr.get("pr_number", None)

            gh = github.get_instance()

            repo = gh.get_repo(repo_name)
            pr = repo.get_pull(int(pr_number))

            # (b) find & get comment for this job
            # only get comment if we don't know its id yet
            if "comment_id" not in new_job:
                comments = pr.get_issue_comments()
                for comment in comments:
                    # NOTE adjust search string if format changed by event
                    #        handler (separate process running
                    #        eessi_bot_event_handler.py)
                    cms = "^Job `%s` on `%s`.*" % (
                        job_id,
                        config.get_section("github").get("app_name"),
                    )

                    comment_match = re.search(cms, comment.body)

                    if comment_match:
                        log(
                            "process_new_job(): found comment with id %s"
                            % comment.id,
                            self.logfile,
                        )
                        new_job["comment_id"] = comment.id
                        break

            # (c) add a row to the table
            # add row to status table if we found a comment
            if "comment_id" in new_job:
                issue_comment = pr.get_issue_comment(int
                                                     (new_job["comment_id"]))
                original_body = issue_comment.body
                dt = datetime.now(timezone.utc)
                update = "\n|%s|" % dt.strftime("%b %d %X %Z %Y")
                update += "released|job awaits launch by Slurm scheduler|"
                issue_comment.edit(original_body + update)
            else:
                log(
                    "process_new_job(): did not obtain/find a comment"
                    " for job '%s'" % job_id,
                    self.logfile,
                )
                # TODO just create one?
        else:
            # TODO can we run this tool on a job directory? the path to
            #      the directory might be obtained from
            #               a comment to the PR
            log(
                "process_new_job(): did not find work dir for job '%s'"
                % job_id,
                self.logfile,
            )

        return

    # job_manager.process_finished_job(known_jobs[fj])
    def process_finished_job(self, finished_job):
        # check result
        #   ("No missing packages!", "eessi-.*.tar.gz")
        #   TODO as is, this requires knowledge about the build process.
        #          maybe better to somehow capture job "result" (process
        #          exit value) by build script?
        # update PR comment with new status (finished)
        # move symlink from job_ids_dir/submitted to jobs_ids_dir/finished

        # 'submitted_jobs_dir'/jobid is symlink to working dir of job
        #  working dir contains _bot_job<jobid>.metadata
        #    file contains (pr number and base repo name)

        # establish contact to pull request on github
        gh = github.get_instance()

        # set some variables for accessing work dir of job
        job_dir = os.path.join(self.submitted_jobs_dir, finished_job["jobid"])
        sym_dst = os.readlink(job_dir)

        # TODO create function for obtaining values from metadata file
        #        might be based on allowing multiple configuration files
        #        in tools/config.py
        metadata_file = "_bot_job%s.metadata" % finished_job["jobid"]
        job_metadata_path = os.path.join(job_dir, metadata_file)

        # check if metadata file exist
        metadata_pr = self.read_job_pr_metadata(job_metadata_path)
        if metadata_pr is None:
            raise Exception("Unable to find metadata file")

        # get repo name
        repo_name = metadata_pr.get("repo", "")
        # get pr number
        pr_number = metadata_pr.get("pr_number", None)

        repo = gh.get_repo(repo_name)
        pull_request = repo.get_pull(int(pr_number))

        # determine comment to be updated
        if "comment_id" not in finished_job:
            comments = pull_request.get_issue_comments()
            for comment in comments:
                # NOTE adjust search string if format changed by event
                #        handler (separate process running
                #        eessi_bot_event_handler.py)
                cms = "^Job `%s` on `%s`.*" % (
                    finished_job["jobid"],
                    config.get_section("github").get("app_name"),
                )

                comment_match = re.search(cms, comment.body)

                if comment_match:
                    log(
                        "process_finished_job(): found comment with id %s"
                        % comment.id,
                        self.logfile,
                    )
                    finished_job["comment_id"] = comment.id
                    break

        # analyse job result
        slurm_out = os.path.join(sym_dst, "slurm-%s.out" %
                                 finished_job["jobid"])

        # determine all tarballs that are stored in
        #     the job directory (only expecting 1)
        tarball_pattern = "eessi-*software-*.tar.gz"
        glob_str = os.path.join(sym_dst, tarball_pattern)
        eessi_tarballs = glob.glob(glob_str)

        # set some initial values
        no_missing_modules = False
        targz_created = False

        # check slurm out for the below strings
        #   ^No missing modules!$ --> software successfully installed
        #   ^/eessi_bot_job/eessi-.*-software-.*.tar.gz
        #           created!$ --> tarball successfully created
        if os.path.exists(slurm_out):
            re_missing_modules = re.compile("^No missing modules!$")
            re_targz_created = re.compile(
                "^/eessi_bot_job/eessi-.*-software-.*.tar.gz created!$"
            )
            outfile = open(slurm_out, "r")
            for line in outfile:
                if re_missing_modules.match(line):
                    # no missing modules
                    no_missing_modules = True
                if re_targz_created.match(line):
                    # tarball created
                    targz_created = True

        dt = datetime.now(timezone.utc)

        if (no_missing_modules and targz_created and
                len(eessi_tarballs) == 1):
            # We've got one tarball and slurm out messages are ok
            # Prepare a message with information such as
            #   (installation status, tarball name, tarball size)
            comment_update = "\n|%s|finished|:grin: SUCCESS " % dt.strftime(
                 "%b %d %X %Z %Y")

            tarball_size = os.path.getsize(eessi_tarballs[0]) / 2**30
            comment_update += "tarball <code>%s</code> (%.3f GiB) " % (
                os.path.basename(eessi_tarballs[0]),
                tarball_size,
            )
            comment_update += "in job dir|"
            # NOTE explicitly name repo in build job comment?
            # comment_update += '\nAwaiting approval to
            #  comment_update +=  ingest tarball into the repository.'
        else:
            # something is not allright:
            #  - no slurm out or
            #  - did not find the messages we expect or
            #  - no tarball or
            #  - more than one tarball
            # prepare a message with details about the above conditions and
            # update PR with a comment

            comment_update = "\n|%s|finished|:cry: FAILURE <ul>" % dt.strftime(
                "%b %d %X %Z %Y"
            )
            found_slurm_out = os.path.exists(slurm_out)

            if not found_slurm_out:
                # no slurm out ... something went wrong with the job
                comment_update += (
                    "<li>No slurm output <code>%s</code> in job dir</li>"
                    % os.path.basename(slurm_out)
                )
            else:
                comment_update += (
                    "<li>Found slurm output <code>%s</code> in job dir</li>"
                    % os.path.basename(slurm_out)
                )

            if found_slurm_out and not no_missing_modules:
                # Found slurm out, but doesn't contain message 'No missing modules!'
                comment_update += (
                    '<li>Slurm output lacks message "No missing modules!".</li>'
                )

            if found_slurm_out and not targz_created:
                # Found slurm out, but doesn't contain message
                #   'eessi-.*-software-.*.tar.gz created!'
                comment_update += (
                    "<li>Slurm output lacks message about created tarball.</li>"
                )

            if len(eessi_tarballs) == 0:
                # no luck, job just seemed to have failed ...
                comment_update += (
                    "<li>No tarball matching <code>%s</code> found in job dir.</li>"
                    % tarball_pattern.replace(r"*", r"\*")
                )

            if len(eessi_tarballs) > 1:
                # something's fishy, we only expected a single tar.gz file
                comment_update += (
                    "<li>Found %d tarballs in job dir - only 1 "
                    "matching <code>%s</code> expected.</li>"
                    % (
                        len(eessi_tarballs),
                        tarball_pattern.replace(r"*", r"\*"),
                    )
                )
            comment_update += "</ul>|"
            # comment_update += '\nAn admin may investigate what went wrong.
            # comment_update += (TODO implement procedure to ask for
            # comment_update +=  details by adding a command to this comment.)'

        # (c) add a row to the table
        # add row to status table if we found a comment
        if "comment_id" in finished_job:
            issue_comment = pull_request.get_issue_comment(
                int(finished_job["comment_id"])
            )
            original_body = issue_comment.body
            dt = datetime.now(timezone.utc)
            issue_comment.edit(original_body + comment_update)
        else:
            log(
                "process_finished_job(): did not obtain/find a "
                "comment for job '%s'" % finished_job["jobid"],
                self.logfile,
            )
            # TODO just create one?

        # move symlink from job_ids_dir/submitted to jobs_ids_dir/finished
        old_symlink = os.path.join(
            self.submitted_jobs_dir, finished_job["jobid"])
        finished_jobs_dir = os.path.join(self.job_ids_dir, "finished")
        os.makedirs(finished_jobs_dir, exist_ok=True)
        new_symlink = os.path.join(
            finished_jobs_dir, finished_job["jobid"])
        log(
            f"process_finished_job(): os.rename({old_symlink},{new_symlink})",
            self.logfile,
        )
        os.rename(old_symlink, new_symlink)


def main():
    """Main function."""
    opts = args.parse()
    config.read_file("app.cfg")
    github.connect()

    job_manager = EESSIBotSoftwareLayerJobManager()
    job_manager.logfile = os.path.join(
        os.getcwd(), "eessi_bot_job_manager.log")
    job_manager.job_filter = {}
    if opts.jobs is not None:
        job_manager.job_filter = {jobid: None
                                  for jobid in opts.jobs.split(",")}

    log(
        "job manager just started, logging to '%s', processing job ids '%s'"
        % (job_manager.logfile, ",".join(job_manager.job_filter.keys())),
        job_manager.logfile,
    )
    print(
        "job manager just started, logging to '%s', processing job ids '%s'"
        % (job_manager.logfile, ",".join(job_manager.job_filter.keys()))
    )

    # before main loop, get list of known jobs (stored on disk)
    # main loop
    #  get current jobs of the bot user (job id, state, reason)
    #    (assume all are jobs building software)
    #  determine new jobs (comparing known and current jobs)
    #    process new jobs (filtered by optional command line option)
    #  determine finished jobs (comparing known and current jobs)
    #    process finished jobs (filtered by optional command line option)
    #  set known jobs to list of current jobs

    max_iter = int(opts.max_manager_iterations)
    # retrieve some settings from app.cfg
    job_manager.job_ids_dir = ""
    job_manager.submitted_jobs_dir = ""
    job_manager.poll_command = "false"
    poll_interval = 0
    job_manager.scontrol_command = ""
    if max_iter != 0:
        job_mgr = config.get_section("job_manager")
        job_manager.job_ids_dir = job_mgr.get("job_ids_dir")
        job_manager.submitted_jobs_dir = os.path.join(
            job_manager.job_ids_dir, "submitted"
        )
        job_manager.poll_command = job_mgr.get("poll_command") or False
        poll_interval = int(job_mgr.get("poll_interval") or 0)
        if poll_interval <= 0:
            poll_interval = 60
        job_manager.scontrol_command = job_mgr.get("scontrol_command") or False
        os.makedirs(job_manager.submitted_jobs_dir, exist_ok=True)

    # max_iter
    #   < 0: run loop indefinitely
    #  == 0: don't run loop
    #   > 0: run loop max_iter times
    # processing may be limited to a list of job ids (see parameter -j --jobs)
    i = 0
    if max_iter != 0:
        known_jobs = job_manager.get_known_jobs()
    while max_iter < 0 or i < max_iter:
        log("job manager main loop: iteration %d" % i, job_manager.logfile)
        log(
            "job manager main loop: known_jobs='%s'" % ",".join(
                known_jobs.keys()),
            job_manager.logfile,
        )

        current_jobs = job_manager.get_current_jobs()
        log(
            "job manager main loop: current_jobs='%s'" % ",".join(
                current_jobs.keys()),
            job_manager.logfile,
        )

        new_jobs = job_manager.determine_new_jobs(known_jobs, current_jobs)
        log(
            "job manager main loop: new_jobs='%s'" % ",".join(new_jobs),
            job_manager.logfile,
        )
        # process new jobs
        for nj in new_jobs:
            if not job_manager.job_filter or nj in job_manager.job_filter:
                job_manager.process_new_job(current_jobs[nj])
            # else:
            #    log("job manager main loop: skipping new job"
            #        " %s due to parameter '--jobs %s'" % (
            #          nj,opts.jobs), job_manager.logfile)

        finished_jobs = job_manager.determine_finished_jobs(
                        known_jobs, current_jobs)
        log(
            "job manager main loop: finished_jobs='%s'" %
            ",".join(finished_jobs),
            job_manager.logfile,
        )
        # process finished jobs
        for fj in finished_jobs:
            if not job_manager.job_filter or fj in job_manager.job_filter:
                job_manager.process_finished_job(known_jobs[fj])
            # else:
            #    log("job manager main loop: skipping finished "
            #        "job %s due"" to parameter '--jobs %s'" % (fj,opts.jobs),
            #        " job_manager.logfile)"

        known_jobs = current_jobs

        # sleep poll_interval seconds (only if at least one more iteration)
        if max_iter < 0 or i + 1 < max_iter:
            log(
                "job manager main loop: sleep %d seconds" % poll_interval,
                job_manager.logfile,
            )
            time.sleep(poll_interval)
        i = i + 1


if __name__ == "__main__":
    main()<|MERGE_RESOLUTION|>--- conflicted
+++ resolved
@@ -70,17 +70,12 @@
         # skip first two lines of output ("range(2,...)")
         current_jobs = {}
         lines = str(squeue.stdout, "UTF-8").rstrip().split("\n")
-<<<<<<< HEAD
-        bad_state_messages = {'F': 'Failure', 'OOM': 'Out of Memory', 'TO': 'Time Out'}
-=======
         bad_state_messages = {
             "F": "Failure",
             "OOM": "Out of Memory",
             "TO": "Time Out",
         }
-        bad_state_codes = bad_state_messages.keys()
-
->>>>>>> 6ad7aa87
+
         # get job info, logging any Slurm issues
         for i in range(2, len(lines)):
             # assume lines 2 to len(lines) contain jobs
