#!/usr/bin/env python3
#
# (Slurm) job manager for the GitHub App for the EESSI project
#
# This tool monitors EESSI build jobs and acts on state changes of
# these jobs. It releases jobs initially held, it processes finished
# jobs and for both reports status changes/results back to the
# corresponding GitHub pull request to a software-layer repo (origin
# or fork).
#
# EESSI build jobs are recognised by
#  - being submitted in JobUserHeld status (sbatch parameter --hold)
#  - job ids listed in a specific directory (ids being symlinks to job
#    directories created by EESSI bot)
#
# This file is part of the EESSI build-and-deploy bot,
# see https://github.com/EESSI/eessi-bot-software-layer
#
# The bot helps with requests to add software installations to the
# EESSI software layer, see https://github.com/EESSI/software-layer
#
# author: Kenneth Hoste (@boegel)
# author: Bob Droege (@bedroge)
# author: Hafsa Naeem (@hafsa-naeem)
# author: Thomas Roeblitz (@trz42)
#
# license: GPLv2
#

import configparser
import json
import glob
import os
import re
import subprocess
import time

from connections import github
from datetime import datetime, timezone
from tools import args, config

from pyghee.utils import log, error


def mkdir(path):
    if not os.path.exists(path):
        os.makedirs(path)


class EESSIBotSoftwareLayerJobManager:
    "main class for (Slurm) job manager of EESSI bot (separate process)"

    def get_current_jobs(self):
        # who am i
        username = os.getlogin()

        squeue_cmd = "%s --long --user=%s" % (self.poll_command, username)
        log(
            "get_current_jobs(): run squeue command: %s" % squeue_cmd,
            self.logfile,
        )

        squeue = subprocess.run(
            squeue_cmd,
            shell=True,
            stdout=subprocess.PIPE,
            stderr=subprocess.PIPE,
        )
        log(
            "get_current_jobs(): squeue output\n%s" % squeue.stdout,
            self.logfile,
        )
        # create dictionary of jobs
        # if any with the following information per job:
        #  jobid, state, nodelist_reason
        # skip first two lines of output ("range(2,...)")
        # TODO check for errors of squeue call
        current_jobs = {}
        lines = str(squeue.stdout, "UTF-8").rstrip().split("\n")
        for i in range(2, len(lines)):
            # assume lines 2 to len(lines) contain jobs
            job = lines[i].rstrip().split()
            if len(job) == 9:
                current_jobs[job[0]] = {
                    "jobid": job[0],
                    "state": job[4],
                    "reason": job[8],
                }

        return current_jobs

    # known_jobs = job_manager.get_known_jobs()
    def get_known_jobs(self):
        # find all symlinks resembling job ids (digits only) in jobdir
        known_jobs = {}
        if os.path.isdir(self.submitted_jobs_dir):
            regex = re.compile(r"(\d)+")
            for fname in os.listdir(self.submitted_jobs_dir):
                if regex.match(fname):
                    full_path = os.path.join(self.submitted_jobs_dir, fname)
                    if os.path.islink(full_path):
                        known_jobs[fname] = {"jobid": fname}
                    else:
                        log(
                            "get_known_jobs(): entry %s in %s"
                            " is not recognised as a symlink"
                            % (full_path, self.submitted_jobs_dir),
                            self.logfile,
                        )
                else:
                    log(
                        "get_known_jobs(): entry %s in %s "
                        "doesn't match regex" %
                        (fname, self.submitted_jobs_dir),
                        self.logfile,
                    )
        else:
            log(
                "get_known_jobs(): directory '%s' "
                "does not exist -> assuming no jobs known previously"
                % self.submitted_jobs_dir,
                self.logfile,
            )

        return known_jobs

    # new_jobs = job.manager.determine_new_jobs(known_jobs, current_jobs)
    def determine_new_jobs(self, known_jobs, current_jobs):
        # known_jobs is a dictionary: jobid -> {'jobid':jobid}
        # current_jobs is a dictionary: jobid -> {'jobid':jobid,
        #                                         'state':val,'reason':val}
        new_jobs = []
        for ckey in current_jobs:
            if ckey not in known_jobs:
                new_jobs.append(ckey)

        return new_jobs

    # finished_jobs = job.manager.determine_finished_jobs(known_jobs,
    #                                                     current_jobs)
    def determine_finished_jobs(self, known_jobs, current_jobs):
        # known_jobs is a dictionary: jobid -> {'jobid':jobid}
        # current_jobs is a dictionary: jobid -> {'jobid':jobid,
        #                                         'state':val,'reason':val}
        finished_jobs = []
        for kkey in known_jobs:
            if kkey not in current_jobs:
                finished_jobs.append(kkey)

        return finished_jobs

    def read_job_pr_metadata(self, job_metadata_path):
        """
        Check if metadata file exists, read it and return 'PR' section if so, return None if not.
        """
        # check if metadata file exist
        if os.path.isfile(job_metadata_path):
            log("Found metadata file at {job_metadata_path}")
            metadata = configparser.ConfigParser()
            try:
                metadata.read(job_metadata_path)
            except Exception as err:
                error(f"Unable to read job metadata file {job_metadata_path}: {err}")

            # get PR section
            if "PR" in metadata:
                metadata_pr = metadata["PR"]
            else:
                metadata_pr = {}
            return metadata_pr
        else:
            log("No metadata file found at {job_metadata_path}, so not a bot job")
            return None

    # job_manager.process_new_job(current_jobs[nj])
    def process_new_job(self, new_job):
        # create symlink in submitted_jobs_dir (destination is the working
        #   dir of the job derived via scontrol)
        # release job
        # update PR comment with new status (released)

        job_id = new_job["jobid"]

        scontrol_cmd = "%s --oneliner show jobid %s" % (
            self.scontrol_command,
            job_id,
        )
        log(
            "process_new_job(): run scontrol command: %s" % scontrol_cmd,
            self.logfile,
        )

        scontrol = subprocess.run(
            scontrol_cmd,
            shell=True,
            stdout=subprocess.PIPE,
            stderr=subprocess.PIPE,
        )

        # parse output,
        # look for WorkDir=dir
        match = re.search(r".* WorkDir=(\S+) .*",
                          str(scontrol.stdout, "UTF-8"))
        if match:
            log(
                "process_new_job(): work dir of job %s: '%s'"
                % (job_id, match.group(1)),
                self.logfile,
            )

            job_metadata_path = "%s/_bot_job%s.metadata" % (
                match.group(1),
                job_id,
            )

            # check if metadata file exist
            metadata_pr = self.read_job_pr_metadata(job_metadata_path)

            if metadata_pr is None:
                log("No metadata file found at {job_metadata_path} for job {jobid}, so skipping it")
                return

            symlink_source = os.path.join(self.submitted_jobs_dir, job_id)
            log(
                "process_new_job(): create a symlink: %s -> %s"
                % (symlink_source, match.group(1)),
                self.logfile,
            )
            os.symlink(match.group(1), symlink_source)

            release_cmd = "%s release %s" % (
                self.scontrol_command,
                job_id,
            )
            log(
                "process_new_job(): run scontrol command: %s" %
                release_cmd, self.logfile,
            )
            release = subprocess.run(
                release_cmd,
                shell=True,
                stdout=subprocess.PIPE,
                stderr=subprocess.PIPE,
            )
            log(
                "process_new_job(): scontrol out: %s"
                % release.stdout.decode("UTF-8"),
                self.logfile,
            )
            log(
                "process_new_job(): scontrol err: %s"
                % release.stderr.decode("UTF-8"),
                self.logfile,
            )

            # update PR
            # (a) get repo name and PR number
            #     from file _bot_job<JOBID>.metadata
            # (b) find & get comment for this job
            # (c) add a row to the table

            # (a) get repo name and PR number from
            #     file _bot_job<JOBID>.metadata
            #   the file should be written by the event handler
            #           to the working dir of the job

            # get repo name
            repo_name = metadata_pr.get("repo", "")
            # get pr number
            pr_number = metadata_pr.get("pr_number", None)

            gh = github.get_instance()

            repo = gh.get_repo(repo_name)
            pr = repo.get_pull(int(pr_number))

            # (b) find & get comment for this job
            # only get comment if we don't know its id yet
            if "comment_id" not in new_job:
                comments = pr.get_issue_comments()
                for comment in comments:
                    # NOTE adjust search string if format changed by event
                    #        handler (separate process running
                    #        eessi_bot_event_handler.py)
<<<<<<< HEAD
                    cms = f".*submitted.*job id `{new_job['jobid']}`.*"
=======
                    cms = "^Job `%s` on `%s`.*" % (
                        job_id,
                        config.get_section("github").get("app_name"),
                    )
>>>>>>> cf346f81

                    comment_match = re.search(cms, comment.body)

                    if comment_match:
                        log(
                            "process_new_job(): found comment with id %s"
                            % comment.id,
                            self.logfile,
                        )
                        new_job["comment_id"] = comment.id
                        break

            # (c) add a row to the table
            # add row to status table if we found a comment
            if "comment_id" in new_job:
                issue_comment = pr.get_issue_comment(int
                                                     (new_job["comment_id"]))
                original_body = issue_comment.body
                dt = datetime.now(timezone.utc)
                update = "\n|%s|" % dt.strftime("%b %d %X %Z %Y")
                update += "released|job awaits launch by Slurm scheduler|"
                issue_comment.edit(original_body + update)
            else:
                log(
                    "process_new_job(): did not obtain/find a comment"
                    " for job '%s'" % job_id,
                    self.logfile,
                )
                # TODO just create one?
        else:
            # TODO can we run this tool on a job directory? the path to
            #      the directory might be obtained from
            #               a comment to the PR
            log(
                "process_new_job(): did not find work dir for job '%s'"
                % job_id,
                self.logfile,
            )

        return

    # job_manager.process_finished_job(known_jobs[fj])
    def process_finished_job(self, finished_job):
        # check result
        #   ("No missing packages!", "eessi-.*.tar.gz")
        #   TODO as is, this requires knowledge about the build process.
        #          maybe better to somehow capture job "result" (process
        #          exit value) by build script?
        # update PR comment with new status (finished)
        # move symlink from job_ids_dir/submitted to jobs_ids_dir/finished

        # 'submitted_jobs_dir'/jobid is symlink to working dir of job
        #  working dir contains _bot_job<jobid>.metadata
        #    file contains (pr number and base repo name)

        # establish contact to pull request on github
        gh = github.get_instance()

        # set some variables for accessing work dir of job
        job_dir = os.path.join(self.submitted_jobs_dir, finished_job["jobid"])
        sym_dst = os.readlink(job_dir)

        # TODO create function for obtaining values from metadata file
        #        might be based on allowing multiple configuration files
        #        in tools/config.py
        metadata_file = "_bot_job%s.metadata" % finished_job["jobid"]
        job_metadata_path = os.path.join(job_dir, metadata_file)

        # check if metadata file exist
        metadata_pr = self.read_job_pr_metadata(job_metadata_path)
        if metadata_pr is None:
            raise Exception("Unable to find metadata file")

        # get repo name
        repo_name = metadata_pr.get("repo", "")
        # get pr number
        pr_number = metadata_pr.get("pr_number", None)

        repo = gh.get_repo(repo_name)
        pull_request = repo.get_pull(int(pr_number))

        # determine comment to be updated
        if "comment_id" not in finished_job:
            comments = pull_request.get_issue_comments()
            for comment in comments:
                # NOTE adjust search string if format changed by event
                #        handler (separate process running
                #        eessi_bot_event_handler.py)
<<<<<<< HEAD
                cms = f".*submitted.*job id `{finished_job['jobid']}`.*"
=======
                cms = "^Job `%s` on `%s`.*" % (
                    finished_job["jobid"],
                    config.get_section("github").get("app_name"),
                )
>>>>>>> cf346f81

                comment_match = re.search(cms, comment.body)

                if comment_match:
                    log(
                        "process_finished_job(): found comment with id %s"
                        % comment.id,
                        self.logfile,
                    )
                    finished_job["comment_id"] = comment.id
                    break

        # analyse job result
        slurm_out = os.path.join(sym_dst, "slurm-%s.out" %
                                 finished_job["jobid"])

        # determine all tarballs that are stored in
        #     the job directory (only expecting 1)
        tarball_pattern = "eessi-*software-*.tar.gz"
        glob_str = os.path.join(sym_dst, tarball_pattern)
        eessi_tarballs = glob.glob(glob_str)

        # set some initial values
        no_missing_modules = False
        targz_created = False

        # check slurm out for the below strings
        #   ^No missing modules!$ --> software successfully installed
        #   ^/eessi_bot_job/eessi-.*-software-.*.tar.gz
        #           created!$ --> tarball successfully created
        if os.path.exists(slurm_out):
            re_missing_modules = re.compile("^No missing modules!$")
            re_targz_created = re.compile(
                "^/eessi_bot_job/eessi-.*-software-.*.tar.gz created!$"
            )
            outfile = open(slurm_out, "r")
            for line in outfile:
                if re_missing_modules.match(line):
                    # no missing modules
                    no_missing_modules = True
                if re_targz_created.match(line):
                    # tarball created
                    targz_created = True

        dt = datetime.now(timezone.utc)

        if (no_missing_modules and targz_created and
                len(eessi_tarballs) == 1):
            # We've got one tarball and slurm out messages are ok
            # Prepare a message with information such as
            #   (installation status, tarball name, tarball size)
            comment_update = "\n|%s|finished|:grin: SUCCESS " % dt.strftime(
                 "%b %d %X %Z %Y")

            tarball_size = os.path.getsize(eessi_tarballs[0]) / 2**30
            comment_update += "tarball <code>%s</code> (%.3f GiB) " % (
                os.path.basename(eessi_tarballs[0]),
                tarball_size,
            )
            comment_update += "in job dir|"
            # NOTE explicitly name repo in build job comment?
            # comment_update += '\nAwaiting approval to
            #  comment_update +=  ingest tarball into the repository.'
        else:
            # something is not allright:
            #  - no slurm out or
            #  - did not find the messages we expect or
            #  - no tarball or
            #  - more than one tarball
            # prepare a message with details about the above conditions and
            # update PR with a comment

            comment_update = "\n|%s|finished|:cry: FAILURE <ul>" % dt.strftime(
                "%b %d %X %Z %Y"
            )
            found_slurm_out = os.path.exists(slurm_out)

            if not found_slurm_out:
                # no slurm out ... something went wrong with the job
                comment_update += (
                    "<li>No slurm output <code>%s</code> in job dir</li>"
                    % os.path.basename(slurm_out)
                )
            else:
                comment_update += (
                    "<li>Found slurm output <code>%s</code> in job dir</li>"
                    % os.path.basename(slurm_out)
                )

            if found_slurm_out and not no_missing_modules:
                # Found slurm out, but doesn't contain message 'No missing modules!'
                comment_update += (
                    '<li>Slurm output lacks message "No missing modules!".</li>'
                )

            if found_slurm_out and not targz_created:
                # Found slurm out, but doesn't contain message
                #   'eessi-.*-software-.*.tar.gz created!'
                comment_update += (
                    "<li>Slurm output lacks message about created tarball.</li>"
                )

            if len(eessi_tarballs) == 0:
                # no luck, job just seemed to have failed ...
                comment_update += (
                    "<li>No tarball matching <code>%s</code> found in job dir.</li>"
                    % tarball_pattern.replace(r"*", r"\*")
                )

            if len(eessi_tarballs) > 1:
                # something's fishy, we only expected a single tar.gz file
                comment_update += (
                    "<li>Found %d tarballs in job dir - only 1 "
                    "matching <code>%s</code> expected.</li>"
                    % (
                        len(eessi_tarballs),
                        tarball_pattern.replace(r"*", r"\*"),
                    )
                )
            comment_update += "</ul>|"
            # comment_update += '\nAn admin may investigate what went wrong.
            # comment_update += (TODO implement procedure to ask for
            # comment_update +=  details by adding a command to this comment.)'

        # (c) add a row to the table
        # add row to status table if we found a comment
        if "comment_id" in finished_job:
            issue_comment = pull_request.get_issue_comment(
                int(finished_job["comment_id"])
            )
            original_body = issue_comment.body
            dt = datetime.now(timezone.utc)
            issue_comment.edit(original_body + comment_update)
        else:
            log(
                "process_finished_job(): did not obtain/find a "
                "comment for job '%s'" % finished_job["jobid"],
                self.logfile,
            )
            # TODO just create one?

        # move symlink from job_ids_dir/submitted to jobs_ids_dir/finished
        old_symlink = os.path.join(
            self.submitted_jobs_dir, finished_job["jobid"])
        finished_jobs_dir = os.path.join(self.job_ids_dir, "finished")
        mkdir(finished_jobs_dir)
        new_symlink = os.path.join(
            finished_jobs_dir, finished_job["jobid"])
        log(
            f"process_finished_job(): os.rename({old_symlink},{new_symlink})",
            self.logfile,
        )
        os.rename(old_symlink, new_symlink)


def main():
    """Main function."""
    opts = args.parse()
    config.read_file("app.cfg")
    github.connect()

    job_manager = EESSIBotSoftwareLayerJobManager()
    job_manager.logfile = os.path.join(
        os.getcwd(), "eessi_bot_job_manager.log")
    job_manager.job_filter = {}
    if opts.jobs is not None:
        job_manager.job_filter = {jobid: None
                                  for jobid in opts.jobs.split(",")}

    log(
        "job manager just started, logging to '%s', processing job ids '%s'"
        % (job_manager.logfile, ",".join(job_manager.job_filter.keys())),
        job_manager.logfile,
    )
    print(
        "job manager just started, logging to '%s', processing job ids '%s'"
        % (job_manager.logfile, ",".join(job_manager.job_filter.keys()))
    )

    # before main loop, get list of known jobs (stored on disk)
    # main loop
    #  get current jobs of the bot user (job id, state, reason)
    #    (assume all are jobs building software)
    #  determine new jobs (comparing known and current jobs)
    #    process new jobs (filtered by optional command line option)
    #  determine finished jobs (comparing known and current jobs)
    #    process finished jobs (filtered by optional command line option)
    #  set known jobs to list of current jobs

    max_iter = int(opts.max_manager_iterations)
    # retrieve some settings from app.cfg
    job_manager.job_ids_dir = ""
    job_manager.submitted_jobs_dir = ""
    job_manager.poll_command = "false"
    poll_interval = 0
    job_manager.scontrol_command = ""
    if max_iter != 0:
        job_mgr = config.get_section("job_manager")
        job_manager.job_ids_dir = job_mgr.get("job_ids_dir")
        job_manager.submitted_jobs_dir = os.path.join(
            job_manager.job_ids_dir, "submitted"
        )
        job_manager.poll_command = job_mgr.get("poll_command") or False
        poll_interval = int(job_mgr.get("poll_interval") or 0)
        if poll_interval <= 0:
            poll_interval = 60
        job_manager.scontrol_command = job_mgr.get("scontrol_command") or False
        mkdir(job_manager.submitted_jobs_dir)

    # max_iter
    #   < 0: run loop indefinitely
    #  == 0: don't run loop
    #   > 0: run loop max_iter times
    # processing may be limited to a list of job ids (see parameter -j --jobs)
    i = 0
    if max_iter != 0:
        known_jobs = job_manager.get_known_jobs()
    while max_iter < 0 or i < max_iter:
        log("job manager main loop: iteration %d" % i, job_manager.logfile)
        log(
            "job manager main loop: known_jobs='%s'" % ",".join(
                known_jobs.keys()),
            job_manager.logfile,
        )

        current_jobs = job_manager.get_current_jobs()
        log(
            "job manager main loop: current_jobs='%s'" % ",".join(
                current_jobs.keys()),
            job_manager.logfile,
        )

        new_jobs = job_manager.determine_new_jobs(known_jobs, current_jobs)
        log(
            "job manager main loop: new_jobs='%s'" % ",".join(new_jobs),
            job_manager.logfile,
        )
        # process new jobs
        for nj in new_jobs:
            if not job_manager.job_filter or nj in job_manager.job_filter:
                job_manager.process_new_job(current_jobs[nj])
            # else:
            #    log("job manager main loop: skipping new job"
            #        " %s due to parameter '--jobs %s'" % (
            #          nj,opts.jobs), job_manager.logfile)

        finished_jobs = job_manager.determine_finished_jobs(
                        known_jobs, current_jobs)
        log(
            "job manager main loop: finished_jobs='%s'" %
            ",".join(finished_jobs),
            job_manager.logfile,
        )
        # process finished jobs
        for fj in finished_jobs:
            if not job_manager.job_filter or fj in job_manager.job_filter:
                job_manager.process_finished_job(known_jobs[fj])
            # else:
            #    log("job manager main loop: skipping finished "
            #        "job %s due"" to parameter '--jobs %s'" % (fj,opts.jobs),
            #        " job_manager.logfile)"

        known_jobs = current_jobs

        # sleep poll_interval seconds (only if at least one more iteration)
        if max_iter < 0 or i + 1 < max_iter:
            log(
                "job manager main loop: sleep %d seconds" % poll_interval,
                job_manager.logfile,
            )
            time.sleep(poll_interval)
        i = i + 1


if __name__ == "__main__":
    main()<|MERGE_RESOLUTION|>--- conflicted
+++ resolved
@@ -282,14 +282,7 @@
                     # NOTE adjust search string if format changed by event
                     #        handler (separate process running
                     #        eessi_bot_event_handler.py)
-<<<<<<< HEAD
                     cms = f".*submitted.*job id `{new_job['jobid']}`.*"
-=======
-                    cms = "^Job `%s` on `%s`.*" % (
-                        job_id,
-                        config.get_section("github").get("app_name"),
-                    )
->>>>>>> cf346f81
 
                     comment_match = re.search(cms, comment.body)
 
@@ -378,14 +371,7 @@
                 # NOTE adjust search string if format changed by event
                 #        handler (separate process running
                 #        eessi_bot_event_handler.py)
-<<<<<<< HEAD
                 cms = f".*submitted.*job id `{finished_job['jobid']}`.*"
-=======
-                cms = "^Job `%s` on `%s`.*" % (
-                    finished_job["jobid"],
-                    config.get_section("github").get("app_name"),
-                )
->>>>>>> cf346f81
 
                 comment_match = re.search(cms, comment.body)
 
